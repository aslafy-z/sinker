--- conflicted
+++ resolved
@@ -55,46 +55,29 @@
 
 }
 
-<<<<<<< HEAD
-func TestGetImagesFromContainers_WithIPParameter(t *testing.T) {
-=======
 // Envoy/Istio specify their log levels as component:level (See https://www.envoyproxy.io/docs/envoy/latest/start/quick-start/run-envoy.html#debugging-envoy)
 func TestGetImagesFromContainers_WithLogComponent(t *testing.T) {
->>>>>>> 24787bec
 	containers := []corev1.Container{
 		{
 			Image: "baseimage:v1",
 			Args: []string{
-<<<<<<< HEAD
-				"--serving-address=0.0.0.0:6443",
-			},
-		},
-	}
-
-=======
 				"--proxyComponentLogLevel=misc:error",
 				"--log_output_level=default:info",
 			},
 		},
 	}
->>>>>>> 24787bec
 	actual := getImagesFromContainers(containers)
 
 	if !contains(actual, "baseimage:v1") {
 		t.Errorf("expected baseimage:v1 to exist in list of images but it did not: %v", actual)
 	}
 
-<<<<<<< HEAD
-	if contains(actual, "0.0.0.0:6443") {
-		t.Errorf("Invalid image parsing for args contain ip addresses: %v", actual)
-=======
 	if contains(actual, "misc:error") {
 		t.Errorf("Invalid image parsing for args contain misc:error parameter: %v", actual)
 	}
 
 	if contains(actual, "default:info") {
 		t.Errorf("Invalid image parsing for args contain default:info parameter: %v", actual)
->>>>>>> 24787bec
 	}
 
 }